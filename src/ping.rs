use std::{
    collections::HashMap,
    net::{IpAddr, SocketAddr},
    sync::Arc,
    time::{Duration, Instant},
};

use parking_lot::Mutex;
use rand::random;
use tokio::{
    sync::{broadcast, mpsc},
    task,
    time::timeout,
};
<<<<<<< HEAD
use tracing::{error, warn};
=======
use tracing::warn;
use uuid::Uuid;
>>>>>>> 45dddc62

use crate::client::{AsyncSocket, ClientMapping, Message, UniqueId};
use crate::error::{Result, SurgeError};
use crate::icmp::{icmpv4, icmpv6, IcmpPacket};

type Token = (u16, u16);

#[derive(Debug, Clone)]
struct Cache {
    inner: Arc<Mutex<HashMap<Token, Instant>>>,
}

impl Cache {
    fn new() -> Cache {
        Cache {
            inner: Arc::new(Mutex::new(HashMap::new())),
        }
    }

    fn insert(&self, ident: u16, seq_cnt: u16, time: Instant) {
        self.inner.lock().insert((ident, seq_cnt), time);
    }

    fn remove(&self, ident: u16, seq_cnt: u16) -> Option<Instant> {
        self.inner.lock().remove(&(ident, seq_cnt))
    }
}

/// A Ping struct represents the state of one particular ping instance.
pub struct Pinger {
    pub destination: IpAddr,
    pub ident: u16,
    pub size: usize,
    timeout: Duration,
    socket: AsyncSocket,
    rx: mpsc::Receiver<Message>,
    cache: Cache,
    key: UniqueId,
    clear_tx: broadcast::Sender<()>,
}

impl Drop for Pinger {
    fn drop(&mut self) {
        if self.clear_tx.send(()).is_err() {
            warn!("Clear Pinger cache failed");
        }
    }
}

impl Pinger {
    pub(crate) fn new(
        host: IpAddr,
        socket: AsyncSocket,
        rx: mpsc::Receiver<Message>,
        key: UniqueId,
        mapping: ClientMapping,
    ) -> Pinger {
        let (clear_tx, _) = broadcast::channel(1);
        task::spawn(clear_mapping_key(key, mapping, clear_tx.subscribe()));
        Pinger {
            destination: host,
            ident: random(),
            size: 56,
            timeout: Duration::from_secs(2),
            socket,
            rx,
            cache: Cache::new(),
            key,
            clear_tx,
        }
    }

    /// Set the identification of ICMP.
    pub fn ident(&mut self, val: u16) -> &mut Pinger {
        self.ident = val;
        self
    }

    /// Set the packet payload size, minimal is 16. (default: 56)
    pub fn size(&mut self, size: usize) -> &mut Pinger {
        self.size = if size < 16 { 16 } else { size };
        self
    }

    /// The timeout of each Ping, in seconds. (default: 2s)
    pub fn timeout(&mut self, timeout: Duration) -> &mut Pinger {
        self.timeout = timeout;
        self
    }

    async fn recv_reply(&mut self, seq_cnt: u16) -> Result<(IcmpPacket, Duration)> {
        loop {
            let message = self.rx.recv().await.ok_or(SurgeError::NetworkError)?;
            let packet = match self.destination {
                IpAddr::V4(_) => icmpv4::Icmpv4Packet::decode(&message.packet).map(IcmpPacket::V4),
                IpAddr::V6(a) => {
                    icmpv6::Icmpv6Packet::decode(&message.packet, a).map(IcmpPacket::V6)
                }
            };
            match packet {
                Ok(packet) => {
                    if packet.check_reply_packet(self.destination, seq_cnt, self.ident) {
                        if let Some(ins) = self.cache.remove(self.ident, seq_cnt) {
                            return Ok((packet, message.when - ins));
                        }
                    }
                }
                Err(SurgeError::EchoRequestPacket) => continue,
                Err(e) => return Err(e),
            }
        }
    }

    /// Send Ping request with sequence number.
    pub async fn ping(&mut self, seq_cnt: u16) -> Result<(IcmpPacket, Duration)> {
        let sender = self.socket.clone();
        let mut packet = match self.destination {
            IpAddr::V4(_) => {
                icmpv4::make_icmpv4_echo_packet(self.ident, seq_cnt, self.size, &self.key)?
            }
            IpAddr::V6(_) => {
                icmpv6::make_icmpv6_echo_packet(self.ident, seq_cnt, self.size, &self.key)?
            }
        };
        // let mut packet = EchoRequest::new(self.host, self.ident, seq_cnt, self.size).encode()?;
        let sock_addr = SocketAddr::new(self.destination, 0);
        let ident = self.ident;

        sender.send_to(&mut packet, &sock_addr).await?;
        self.cache.insert(ident, seq_cnt, Instant::now());

        match timeout(self.timeout, self.recv_reply(seq_cnt)).await {
            Ok(reply) => reply.map_err(|err| {
                self.cache.remove(ident, seq_cnt);
                err
            }),
            Err(_) => {
                self.cache.remove(ident, seq_cnt);
                Err(SurgeError::Timeout { seq: seq_cnt })
            }
        }
    }
}

async fn clear_mapping_key(key: UniqueId, mapping: ClientMapping, mut rx: broadcast::Receiver<()>) {
    if rx.recv().await.is_ok() {
        mapping.lock().await.remove(&key);
    }
}<|MERGE_RESOLUTION|>--- conflicted
+++ resolved
@@ -12,12 +12,7 @@
     task,
     time::timeout,
 };
-<<<<<<< HEAD
-use tracing::{error, warn};
-=======
 use tracing::warn;
-use uuid::Uuid;
->>>>>>> 45dddc62
 
 use crate::client::{AsyncSocket, ClientMapping, Message, UniqueId};
 use crate::error::{Result, SurgeError};
