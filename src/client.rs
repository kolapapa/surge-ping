--- conflicted
+++ resolved
@@ -12,12 +12,8 @@
     time::Instant,
 };
 
-<<<<<<< HEAD
-use pnet_packet::{icmp, icmpv6, ipv4, ipv6, Packet};
+use pnet_packet::{icmp, icmpv6, ipv4, Packet};
 use rand::random;
-=======
-use pnet_packet::{icmp, icmpv6, ipv4, Packet};
->>>>>>> 45dddc62
 use socket2::{Domain, Protocol, Socket, Type};
 use tokio::{
     net::UdpSocket,
@@ -174,21 +170,12 @@
             if let Some(icmpv6_packet) = icmpv6::Icmpv6Packet::new(datas) {
                 let payload = icmpv6_packet.payload();
 
-<<<<<<< HEAD
-                    if payload.len() < 20 {
-                        return None;
-                    }
-
-                    let uid = &payload[4..20];
-                    return uid.try_into().ok();
-=======
                 if payload.len() < 20 {
                     return None;
->>>>>>> 45dddc62
                 }
 
-                let uuid = &payload[4..20];
-                return Uuid::from_slice(uuid).ok();
+                let uid = &payload[4..20];
+                return uid.try_into().ok();
             }
         }
     }
